--- conflicted
+++ resolved
@@ -30,19 +30,10 @@
       - run: npx typedoc -out bundles/docs
         continue-on-error: true
 
-<<<<<<< HEAD
       - name: Deploy
         uses: s0/git-publish-subdir-action@master
         env:
           REPO: self
           BRANCH: gh-pages
           FOLDER: bundles
-          GITHUB_TOKEN: ${{ secrets.GITHUB_TOKEN }}
-=======
-      - name: Deploy Sources
-        uses: ad-m/github-push-action@master
-        with:
-          branch: gh-pages
-          directory: bundles
-          github_token: ${{ secrets.GITHUB_TOKEN }}
->>>>>>> 98156950
+          GITHUB_TOKEN: ${{ secrets.GITHUB_TOKEN }}