--- conflicted
+++ resolved
@@ -41,15 +41,9 @@
   author: 'Neko',
   description: 'Overwrites SafeDex,unlocks all mangas MangaDex has to offer and loads slightly faster. supports notifications',
   icon: 'icon.png',
-<<<<<<< HEAD
   name: 'MangaDex Unlocked',
   version: '2.0.2',
   authorWebsite: 'https://github.com/Pogogo007/extensions-main-promises',
-=======
-  name: 'SafeDex',
-  version: '2.0.3',
-  authorWebsite: 'https://github.com/FaizanDurrani',
->>>>>>> 352db856
   websiteBaseURL: MANGADEX_DOMAIN,
   hentaiSource: false,
   language: LanguageCode.ENGLISH,
